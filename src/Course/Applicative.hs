--- conflicted
+++ resolved
@@ -47,14 +47,8 @@
   pure ::
     a
     -> ExactlyOne a
-<<<<<<< HEAD
   pure = ExactlyOne
   (<*>) :: 
-=======
-  pure =
-    error "todo: Course.Applicative pure#instance ExactlyOne"
-  (<*>) ::
->>>>>>> 4c036b99
     ExactlyOne (a -> b)
     -> ExactlyOne a
     -> ExactlyOne b
