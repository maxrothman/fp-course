--- conflicted
+++ resolved
@@ -79,12 +79,8 @@
   Optional a
   -> Optional a
   -> Optional a
-<<<<<<< HEAD
 (<+>) Empty x = x
 (<+>) x _ = x
-=======
-(<+>) =
-  error "todo: Course.Optional#(<+>)"
 
 -- | Replaces the Full and Empty constructors in an optional.
 --
@@ -98,9 +94,9 @@
   -> b
   -> Optional a
   -> b
-optional =
-  error "todo: Course.Optional#optional"
->>>>>>> 4c036b99
+optional f b opA = case opA of
+  Full a -> f a
+  Empty  -> b 
 
 applyOptional :: Optional (a -> b) -> Optional a -> Optional b
 applyOptional f a = bindOptional (\f' -> mapOptional f' a) f
