{-# LANGUAGE NoImplicitPrelude #-}
{-# LANGUAGE ScopedTypeVariables #-}
{-# LANGUAGE InstanceSigs #-}
{-# LANGUAGE RebindableSyntax #-}

module Course.State where

import Course.Core
import qualified Prelude as P
import Course.Optional
import Course.List
import Course.Functor
import Course.Applicative
import Course.Monad
import qualified Data.Set as S

-- $setup
-- >>> import Test.QuickCheck.Function
-- >>> import Data.List(nub)
-- >>> import Test.QuickCheck
-- >>> import qualified Prelude as P(fmap)
-- >>> import Course.Core
-- >>> import Course.List
-- >>> instance Arbitrary a => Arbitrary (List a) where arbitrary = P.fmap listh arbitrary

-- A `State` is a function from a state value `s` to (a produced value `a`, and a resulting state `s`).
newtype State s a =
  State {
    runState ::
      s
      -> (a, s)
  }

-- | Run the `State` seeded with `s` and retrieve the resulting state.
--
-- prop> \(Fun _ f) s -> exec (State f) s == snd (runState (State f) s)
exec ::
  State s a
  -> s
  -> s
exec f = snd . runState f

-- | Run the `State` seeded with `s` and retrieve the resulting value.
--
-- prop> \(Fun _ f) s -> eval (State f) s == fst (runState (State f) s)
eval ::
  State s a
  -> s
  -> a
eval (State f) = fst . f

-- | A `State` where the state also distributes into the produced value.
--
-- >>> runState get 0
-- (0,0)
get ::
  State s s
get = State $ \x -> (x, x)

-- | A `State` where the resulting state is seeded with the given value.
--
-- >>> runState (put 1) 0
-- ((),1)
put ::
  s
  -> State s ()
put s = State (\_ -> ((), s))

-- | Implement the `Functor` instance for `State s`.
--
-- >>> runState ((+1) <$> State (\s -> (9, s * 2))) 3
-- (10,6)
instance Functor (State s) where
  (<$>) ::
    (a -> b)
    -> State s a
    -> State s b
  (<$>) func statecomp = State (\state -> 
    let (result, state') = runState statecomp state in
    (func result, state'))

-- | Implement the `Applicative` instance for `State s`.
--
-- >>> runState (pure 2) 0
-- (2,0)
--
-- >>> runState (pure (+1) <*> pure 0) 0
-- (1,0)
--
-- >>> import qualified Prelude as P
-- >>> runState (State (\s -> ((+3), s P.++ ["apple"])) <*> State (\s -> (7, s P.++ ["banana"]))) []
-- (10,["apple","banana"])
instance Applicative (State s) where
  pure ::
    a
    -> State s a
  pure x = State (\y -> (x, y))
  (<*>) ::
    State s (a -> b)
    -> State s a
<<<<<<< HEAD
    -> State s b 
  (<*>) sf sa = State (\state ->
    let (f, state')  = runState sf state
        (a, state'') = runState sa state' in
    (f a, state''))
=======
    -> State s b
  (<*>) =
    error "todo: Course.State (<*>)#instance (State s)"
>>>>>>> 4c036b99

-- | Implement the `Bind` instance for `State s`.
--
-- >>> runState ((const $ put 2) =<< put 1) 0
-- ((),2)
--
-- >>> let modify f = State (\s -> ((), f s)) in runState (modify (+1) >>= \() -> modify (*2)) 7
-- ((),16)
instance Monad (State s) where
  (=<<) ::
    (a -> State s b)
    -> State s a
    -> State s b
  (=<<) sf sa = State (\state ->
    let (a, state') = runState sa state in
    runState (sf a) state') 

-- | Find the first element in a `List` that satisfies a given predicate.
-- It is possible that no element is found, hence an `Optional` result.
-- However, while performing the search, we sequence some `Monad` effect through.
--
-- Note the similarity of the type signature to List#find
-- where the effect appears in every return position:
--   find ::  (a ->   Bool) -> List a ->    Optional a
--   findM :: (a -> f Bool) -> List a -> f (Optional a)
--
-- >>> let p x = (\s -> (const $ pure (x == 'c')) =<< put (1+s)) =<< get in runState (findM p $ listh ['a'..'h']) 0
-- (Full 'c',3)
--
-- >>> let p x = (\s -> (const $ pure (x == 'i')) =<< put (1+s)) =<< get in runState (findM p $ listh ['a'..'h']) 0
-- (Empty,8)
findM ::
  Monad f =>
  (a -> f Bool)
  -> List a
  -> f (Optional a)
findM func l = foldRight search (pure Empty) l
  where
    search i acc = (\b -> if b then pure $ Full i else acc) =<< func i

-- | Find the first element in a `List` that repeats.
-- It is possible that no element repeats, hence an `Optional` result.
--
-- /Tip:/ Use `findM` and `State` with a @Data.Set#Set@.
--
-- prop> \xs -> case firstRepeat xs of Empty -> let xs' = hlist xs in nub xs' == xs'; Full x -> length (filter (== x) xs) > 1
-- prop> \xs -> case firstRepeat xs of Empty -> True; Full x -> let (l, (rx :. rs)) = span (/= x) xs in let (l2, r2) = span (/= x) rs in let l3 = hlist (l ++ (rx :. Nil) ++ l2) in nub l3 == l3
firstRepeat ::
  Ord a =>
  List a
  -> Optional a
firstRepeat l = eval (findM predicate l) S.empty
  where
    predicate item = do
      set <- get
      if S.member item set
        then pure True
        else do put $ S.insert item set
                pure False

-- use findM with a funtion that looks for the first thing already in the state

-- State func should return (a, s) where a::Bool = whether the item was in the state and s::Set = a
-- new set with the item maybe inserted (if it wasn't already there)
--    but s the arg has to be the same type as s in the return value, how do I pass in the new item?


-- | Remove all duplicate elements in a `List`.
-- /Tip:/ Use `filtering` and `State` with a @Data.Set#Set@.
--
-- prop> \xs -> firstRepeat (distinct xs) == Empty
--
-- prop> \xs -> distinct xs == distinct (flatMap (\x -> x :. x :. Nil) xs)
distinct ::
  Ord a =>
  List a
  -> List a
distinct l = eval (filtering func l) S.empty
  where
    func itm = do
      set <- get
      notMember <- pure $ not $ S.member itm set
      if notMember
        then put $ S.insert itm set
        else pure ()
      pure notMember


-- | A happy number is a positive integer, where the sum of the square of its digits eventually reaches 1 after repetition.
-- In contrast, a sad number (not a happy number) is where the sum of the square of its digits never reaches 1
-- because it results in a recurring sequence.
--
-- /Tip:/ Use `firstRepeat` with `produce`.
--
-- /Tip:/ Use `join` to write a @square@ function.
--
-- /Tip:/ Use library functions: @Optional#contains@, @Data.Char#digitToInt@.
--
-- >>> isHappy 4
-- False
--
-- >>> isHappy 7
-- True
--
-- >>> isHappy 42
-- False
--
-- >>> isHappy 44
-- True
isHappy ::
  Int
  -> Bool
isHappy someInt =
  let
    digits num = map digitToInt $ show' num
    digitSquares = map (\x -> x*x)
    sumDigitSquares num = sum $ digitSquares $  digits num
    happySeq = produce sumDigitSquares someInt
  in
  contains 1 $ firstRepeat happySeq<|MERGE_RESOLUTION|>--- conflicted
+++ resolved
@@ -98,17 +98,11 @@
   (<*>) ::
     State s (a -> b)
     -> State s a
-<<<<<<< HEAD
     -> State s b 
   (<*>) sf sa = State (\state ->
     let (f, state')  = runState sf state
         (a, state'') = runState sa state' in
     (f a, state''))
-=======
-    -> State s b
-  (<*>) =
-    error "todo: Course.State (<*>)#instance (State s)"
->>>>>>> 4c036b99
 
 -- | Implement the `Bind` instance for `State s`.
 --
