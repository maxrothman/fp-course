--- conflicted
+++ resolved
@@ -2,22 +2,14 @@
 
 module Structure.Lens where
 
-<<<<<<< HEAD
-import Core(Eq(..), Show(..), Int, String, Either(..), const, id, (.), either, fst, snd)
-import Data.List(concat, intercalate, map)
-import Monad.State(State(..))
-import Monad.Functor(Functor(..))
-import Structure.ListZipper(Extend(..), Comonad(..))
-=======
 import Core
 import Data.List
 import Monad.State
 import Monad.Functor
 import Structure.ListZipper
->>>>>>> 91a77254
 
 -- $setup
--- >>> import Core(Num(..), reverse)
+-- >>> import Core(Num(..), reverse, fst, snd)
 
 data Address =
   Address
